"""
Writes the full sections of a MESS input file
"""

import os
from ioformat import build_mako_str
from ioformat import indent
from ioformat import remove_trail_whitespace
from mess_io.writer._sec import rxnchan_header_str
<<<<<<< HEAD
from mess_io.writer.mol_data import core_rigidrotor
from mess_io.writer.spc import molecule
=======
from mess_io.writer.mol_data import molecule
>>>>>>> d7890bda
from mess_io.writer.rxnchan import species
from phydat import phycon


# OBTAIN THE PATH TO THE DIRECTORY CONTAINING THE TEMPLATES #
SRC_PATH = os.path.dirname(os.path.realpath(__file__))
TEMPLATE_PATH = os.path.join(SRC_PATH, 'templates')
SECTION_PATH = os.path.join(TEMPLATE_PATH, 'sections')


# Write the full input file strings
def messrates_inp_str(globkey_str, energy_trans_str, rxn_chan_str):
    """ Combine various MESS strings together to combined MESS rates
    """

    rxn_chan_header_str = rxnchan_header_str()
    mess_inp_str = '\n'.join(
        [globkey_str,
         '!',
         '!',
         # '! == MESS MODEL ==',
         'Model',
         '!',
         energy_trans_str,
         rxn_chan_header_str,
         rxn_chan_str,
         '\nEnd\n']
    )
    mess_inp_str = remove_trail_whitespace(mess_inp_str)

    return mess_inp_str


def messpf_inp_str(globkey_str, spc_str):
    """ Combine various MESS strings together to combined MESSPF
    """
    return '\n'.join([globkey_str, spc_str]) + '\n'
    

def messhr_inp_str(geo, hind_rot_str):
    """ Special MESS input string to calculate frequencies and ZPVEs
        for hindered rotors
    """

    global_pf_str = global_pf(
        temperatures=[100.0, 200.0, 300.0, 400.0, 500],
        rel_temp_inc=0.001,
        atom_dist_min=0.6)
    dat_str = molecule(
        core=mess_io.writer.core_rigidrotor(tors_geo, 1.0),
        freqs=[1000.0],
        elec_levels=[[0.0, 1.0]],
        hind_rot=hind_rot_str,
    )
    spc_str = species(
        spc_label='Tmp',
        spc_data=dat_str,
        zero_energy=0.0
    )

    return messpf_inp_str(globkey_str, spc_str)


def messhr_inp_str(geo, hind_rot_str):
    """ Special MESS input string to calculate frequencies and ZPVEs
        for hindered rotors
    """

    global_pf_str = global_pf(
        temperatures=[100.0, 200.0, 300.0, 400.0, 500],
        rel_temp_inc=0.001,
        atom_dist_min=0.6)
    dat_str = molecule(
        core=core_rigidrotor(geo, 1.0),
        freqs=[1000.0],
        elec_levels=[[0.0, 1.0]],
        hind_rot=hind_rot_str,
    )
    spc_str = species(
        spc_label='Tmp',
        spc_data=dat_str,
        zero_ene=0.0
    )

    return messpf_inp_str(global_pf_str, spc_str)


# Write individual sections of the input file
def global_reaction(temperatures, pressures,
                    excess_ene_temp=None, well_extend=None):
    """ Writes the global keywords section of the MESS input file by
        formatting input information into strings a filling Mako template.

        :param temperatures: List of temperatures (in K)
        :type temperatures: float
        :param pressures: List of pressures (in atm)
        :type pressures: float
        :return global_str: String for section
        :rtype: string
    """

    # Format temperature and pressure lists
    temperature_list = '  '.join(str(val) for val in temperatures)
    pressure_list = '  '.join(str(val) for val in pressures)

    # Format the other keywords as needed
    if excess_ene_temp is not None:
        assert isinstance(excess_ene_temp, float), (
            'ExcessEnergyOverTemperature value must be a float'
        )
        excess_ene_temp_str = '{0:.2f}'.format(excess_ene_temp)
    else:
        excess_ene_temp_str = None
    if well_extend is not None:
        assert isinstance(well_extend, float), (
            'WellExtension value must be a float'
        )
        well_extend_str = '{0:.2f}'.format(well_extend)
    else:
        well_extend_str = None

    # Create dictionary to fill template
    globrxn_keys = {
        'temperatures': temperature_list,
        'pressures': pressure_list,
        'excess_ene_temp': excess_ene_temp_str,
        'well_extend': well_extend_str,
    }

    return build_mako_str(
        template_file_name='global_reaction.mako',
        template_src_path=SECTION_PATH,
        template_keys=globrxn_keys)


def global_pf(temperatures=(),
              temp_step=100, ntemps=30,
              rel_temp_inc=0.001, atom_dist_min=1.13384):
    """ Writes the global keywords section of the MESS input file by
        formatting input information into strings a filling Mako template.

        :param temperatures: List of temperatures (in K)
        :type temperatures: list(float)
        :param temp_step: temperature step (in K)
        :type temp_step: float
        :param ntemps: number of temperature values on grid
        :type ntemps: int
        :param rel_temp_inc: increment for temps
        :type rel_temp_inc: float
        :param atom_dist_min: cutoff for atom distances (Bohr)
        :type atom_dist_min: float
        :return global_pf_str: string for section
        :rtype: string
    """

    if temperatures:
        temperature_list = '  '.join(str(val) for val in temperatures)
        temp_step = None
        ntemps = None
    else:
        temperature_list = ''

    # Convert the atom distance minimum
    atom_dist_min = '{0:.2f}'.format(atom_dist_min * phycon.BOHR2ANG)

    # Create dictionary to fill template
    globpf_keys = {
        'temperatures': temperature_list,
        'temp_step': temp_step,
        'ntemps': ntemps,
        'rel_temp_inc': rel_temp_inc,
        'atom_dist_min': atom_dist_min
    }

    return build_mako_str(
        template_file_name='global_pf.mako',
        template_src_path=SECTION_PATH,
        template_keys=globpf_keys)


def global_energy_transfer(edown_str, collid_freq_str):
    """ Writes the global energy transfer section of the MESS input file by
        formatting input information into strings a filling Mako template.

        :param edown_str: String for the energy down parameters
        :type edown_str: str
        :param collid_freq_str: String for the collisional freq parameters
        :type collid_freq_str: str
        :rtype: str
    """

    edown_str = indent(edown_str, 2)
    collid_freq_str = indent(collid_freq_str, 2)

    # Create dictionary to fill template
    glob_etrans_keys = {
        'edown_str': edown_str,
        'collid_freq_str': collid_freq_str
    }

    return build_mako_str(
        template_file_name='global_etrans.mako',
        template_src_path=SECTION_PATH,
        template_keys=glob_etrans_keys)<|MERGE_RESOLUTION|>--- conflicted
+++ resolved
@@ -7,12 +7,8 @@
 from ioformat import indent
 from ioformat import remove_trail_whitespace
 from mess_io.writer._sec import rxnchan_header_str
-<<<<<<< HEAD
 from mess_io.writer.mol_data import core_rigidrotor
 from mess_io.writer.spc import molecule
-=======
-from mess_io.writer.mol_data import molecule
->>>>>>> d7890bda
 from mess_io.writer.rxnchan import species
 from phydat import phycon
 
